--- conflicted
+++ resolved
@@ -383,12 +383,12 @@
 	if f.FreeSRU != nil && *f.FreeSRU > free.sru {
 		return false
 	}
-<<<<<<< HEAD
 	if f.Country != nil && !strings.EqualFold(*f.Country, node.country) {
 		return false
 	}
 	if f.CountryContains != nil && !stringMatch(node.country, *f.CountryContains) {
-=======
+		return false
+	}
 	if f.TotalCRU != nil && *f.TotalCRU > total.cru {
 		return false
 	}
@@ -402,7 +402,6 @@
 		return false
 	}
 	if f.Country != nil && *f.Country != node.country {
->>>>>>> e54f3a1a
 		return false
 	}
 	if f.NodeID != nil && *f.NodeID != node.node_id {
